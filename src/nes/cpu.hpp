//  Program:      nes-py
//  File:         cpu.hpp
//  Description:  This class houses the logic and data for the NES CPU
//
//  Copyright (c) 2019 Christian Kauten. All rights reserved.
//

#ifndef NES_CPU_HPP
#define NES_CPU_HPP

#include <jansson.h>
#include "common.hpp"
#include "cpu_opcodes.hpp"
#include "main_bus.hpp"

namespace NES {

/// The MOS6502 CPU for the Nintendo Entertainment System (NES).
class CPU {
 private:
    /// TODO:
    static constexpr auto NMI_VECTOR = 0xfffa;
    /// TODO:
    static constexpr auto RESET_VECTOR = 0xfffc;
    /// TODO:
    static constexpr auto IRQ_VECTOR = 0xfffe;

    /// The program counter register
    NES_Address register_PC = 0x34;
    /// The stack pointer register
    NES_Byte register_SP = 0xFD;
    /// The A register
    NES_Byte register_A = 0;
    /// The X register
    NES_Byte register_X = 0;
    /// The Y register
    NES_Byte register_Y = 0;

    /// The flags register
    union {
        struct {
            bool N : 1,
                 V : 1,
<<<<<<< HEAD
                   : 1,
=======
                 ONE : 1,
>>>>>>> 2c41df2b
                 B : 1,
                 D : 1,
                 I : 1,
                 Z : 1,
                 C : 1;
        } bits;
        NES_Byte byte;
    } flags = {.byte = 0b00110100};

    /// The number of cycles to skip
    int skip_cycles = 0;
    /// The number of cycles the CPU has run
    int cycles = 0;

    /// Set the zero and negative flags based on the given value.
    ///
    /// @param value the value to set the zero and negative flags using
    ///
    inline void set_ZN(NES_Byte value) {
        // set zero high if the value is not zero
        flags.bits.Z = !value;
        // set negative high if the most significant bit is 1
        flags.bits.N = value & 0x80;
    }

    /// Read a 16-bit address from the bus given an address.
    ///
    /// @param bus the bus to read data from
    /// @param address the address in memory to read an address from
    /// @return the 16-bit address located at the given memory address
    ///
    inline NES_Address read_address(MainBus &bus, NES_Address address) const {
        return bus.read(address) | bus.read(address + 1) << 8;
    }

    /// Push a value onto the stack.
    ///
    /// @param bus the bus to read data from
    /// @param value the value to push onto the stack
    ///
    inline void push_stack(MainBus &bus, NES_Byte value) {
        bus.write(0x100 | register_SP--, value);
    }

    /// Pop a value off the stack.
    ///
    /// @param bus the bus to read data from
    /// @return the value on the top of the stack
    ///
    inline NES_Byte pop_stack(MainBus &bus) {
        return bus.read(0x100 | ++register_SP);
    }

    /// Increment the skip cycles if two addresses refer to different pages.
    ///
    /// @param a an address
    /// @param b another address
    /// @param inc the number of skip cycles to add
    ///
    inline void set_page_crossed(NES_Address a, NES_Address b, int inc = 1) {
        if ((a & 0xff00) != (b & 0xff00)) skip_cycles += inc;
    }

    // -----------------------------------------------------------------------
    // MARK: Implied Instructions
    // -----------------------------------------------------------------------

    // -----------------------------------------------------------------------
    // MARK: Type 0 Instructions
    // -----------------------------------------------------------------------

    inline void BIT(MainBus &bus, NES_Byte opcode) {
        NES_Address operand = bus.read(type0_address(bus, opcode));
        flags.bits.Z = !(register_A & operand);
        flags.bits.V = operand & 0x40;
        flags.bits.N = operand & 0x80;
    }

    inline void STY(MainBus &bus, NES_Byte opcode) {
        bus.write(type0_address(bus, opcode), register_Y);
    }

    inline void LDY(MainBus &bus, NES_Byte opcode) {
        register_Y = bus.read(type0_address(bus, opcode));
        set_ZN(register_Y);
    }

    inline void CPY(MainBus &bus, NES_Byte opcode) {
        NES_Address diff = register_Y - bus.read(type0_address(bus, opcode));
        flags.bits.C = !(diff & 0x100);
        set_ZN(diff);
    }

    inline void CPX(MainBus &bus, NES_Byte opcode) {
        NES_Address diff = register_X - bus.read(type0_address(bus, opcode));
        flags.bits.C = !(diff & 0x100);
        set_ZN(diff);
    }

    // -----------------------------------------------------------------------
    // MARK: Type 1 Instructions
    // -----------------------------------------------------------------------

    inline void ORA(MainBus &bus, NES_Byte opcode) {
        register_A |= bus.read(type1_address(bus, opcode));
        set_ZN(register_A);
    }

    inline void AND(MainBus &bus, NES_Byte opcode) {
        register_A &= bus.read(type1_address(bus, opcode));
        set_ZN(register_A);
    }

    inline void EOR(MainBus &bus, NES_Byte opcode) {
        register_A ^= bus.read(type1_address(bus, opcode));
        set_ZN(register_A);
    }

    inline void ADC(MainBus &bus, NES_Byte opcode) {
        NES_Byte operand = bus.read(type1_address(bus, opcode));
        NES_Address sum = register_A + operand + flags.bits.C;
        // Carry forward or UNSIGNED overflow
        flags.bits.C = sum & 0x100;
        // SIGNED overflow, would only happen if the sign of sum is
        // different from BOTH the operands
        flags.bits.V = (register_A ^ sum) & (operand ^ sum) & 0x80;
        register_A = static_cast<NES_Byte>(sum);
        set_ZN(register_A);
    }

    inline void STA(MainBus &bus, NES_Byte opcode) {
        bus.write(type1_address(bus, opcode, true), register_A);
    }

    inline void LDA(MainBus &bus, NES_Byte opcode) {
        register_A = bus.read(type1_address(bus, opcode));
        set_ZN(register_A);
    }

    inline void CMP(MainBus &bus, NES_Byte opcode) {
        NES_Address diff = register_A - bus.read(type1_address(bus, opcode));
        flags.bits.C = !(diff & 0x100);
        set_ZN(diff);
    }

    inline void SBC(MainBus &bus, NES_Byte opcode) {
        // High carry means "no borrow", thus negate and subtract
        NES_Address subtrahend = bus.read(type1_address(bus, opcode));
        NES_Address diff = register_A - subtrahend - !flags.bits.C;
        // if the ninth bit is 1, the resulting number is negative => borrow => low carry
        flags.bits.C = !(diff & 0x100);
        // Same as ADC, except instead of the subtrahend,
        // substitute with it's one complement
        flags.bits.V = (register_A ^ diff) & (~subtrahend ^ diff) & 0x80;
        register_A = diff;
        set_ZN(diff);
    }

    // -----------------------------------------------------------------------
    // MARK: Type 2 Instructions
    // -----------------------------------------------------------------------

    inline void ASL(MainBus &bus, NES_Byte opcode) {
        auto address_mode = static_cast<AddressMode2>((opcode & ADRESS_MODE_MASK) >> ADDRESS_MODE_SHIFT);
        auto address = type2_address(bus, opcode);
        if (address_mode == AddressMode2::Accumulator) {
            flags.bits.C = register_A & 0x80;
            register_A <<= 1;
            set_ZN(register_A);
        } else {
            NES_Address operand = bus.read(address);
            flags.bits.C = operand & 0x80;
            set_ZN(operand);
            bus.write(address, operand);
        }
    }

    inline void ROL(MainBus &bus, NES_Byte opcode) {
        auto address_mode = static_cast<AddressMode2>((opcode & ADRESS_MODE_MASK) >> ADDRESS_MODE_SHIFT);
        auto address = type2_address(bus, opcode);
        if (address_mode == AddressMode2::Accumulator) {
            auto prev_C = flags.bits.C;
            flags.bits.C = register_A & 0x80;
            register_A <<= 1;
            // If Rotating, set the bit-0 to the the previous carry
            register_A = register_A | prev_C;
            set_ZN(register_A);
        } else {
            auto prev_C = flags.bits.C;
            NES_Address operand = bus.read(address);
            flags.bits.C = operand & 0x80;
            // If Rotating, set the bit-0 to the the previous carry
            operand = operand << 1 | prev_C;
            set_ZN(operand);
            bus.write(address, operand);
        }
    }

    inline void LSR(MainBus &bus, NES_Byte opcode) {
        auto address_mode = static_cast<AddressMode2>((opcode & ADRESS_MODE_MASK) >> ADDRESS_MODE_SHIFT);
        auto address = type2_address(bus, opcode);
        if (address_mode == AddressMode2::Accumulator) {
            flags.bits.C = register_A & 1;
            register_A >>= 1;
            set_ZN(register_A);
        } else {
            NES_Address operand = bus.read(address);
            flags.bits.C = operand & 1;
            set_ZN(operand);
            bus.write(address, operand);
        }
    }

    inline void ROR(MainBus &bus, NES_Byte opcode) {
        auto address_mode = static_cast<AddressMode2>((opcode & ADRESS_MODE_MASK) >> ADDRESS_MODE_SHIFT);
        auto address = type2_address(bus, opcode);
        if (address_mode == AddressMode2::Accumulator) {
            auto prev_C = flags.bits.C;
            flags.bits.C = register_A & 1;
            register_A >>= 1;
            // If Rotating, set the bit-7 to the previous carry
            register_A = register_A | prev_C << 7;
            set_ZN(register_A);
        } else {
            auto prev_C = flags.bits.C;
            NES_Address operand = bus.read(address);
            flags.bits.C = operand & 1;
            // If Rotating, set the bit-7 to the previous carry
            operand = operand >> 1 | prev_C << 7;
            set_ZN(operand);
            bus.write(address, operand);
        }
    }

    inline void STX(MainBus &bus, NES_Byte opcode) {
        bus.write(type2_address(bus, opcode, true), register_X);
    }

    inline void LDX(MainBus &bus, NES_Byte opcode) {
        register_X = bus.read(type2_address(bus, opcode, true));
        set_ZN(register_X);
    }

    inline void DEC(MainBus &bus, NES_Byte opcode) {
        NES_Address address = type2_address(bus, opcode);
        auto tmp = bus.read(address) - 1;
        set_ZN(tmp);
        bus.write(address, tmp);
    }

    inline void INC(MainBus &bus, NES_Byte opcode) {
        NES_Address address = type2_address(bus, opcode);
        auto tmp = bus.read(address) + 1;
        set_ZN(tmp);
        bus.write(address, tmp);
    }

    // -----------------------------------------------------------------------
    // MARK: Branch
    // -----------------------------------------------------------------------

    /// The flag to check for a branch operation.
    enum class BranchFlagType: NES_Byte {
        NEGATIVE,
        OVERFLOW,
        CARRY,
        ZERO,
    };

    /// Execute a branch instruction.
    ///
    /// @param bus the bus to read and write data from and to
    /// @param opcode the opcode of the operation to perform
    /// @return true if the instruction succeeds
    ///
    inline void branch(MainBus &bus, NES_Byte opcode) {
        // a mask for checking the status bit of the opcode
        static constexpr NES_Byte STATUS_BIT_MASK = 0b00100000;
        // the number of bits to shift the opcode to the right to get flag type
        static constexpr auto FLAG_TYPE_SHIFTS = 6;
        // set branch to true if the given condition is met by the given flag
        switch (static_cast<BranchFlagType>(opcode >> FLAG_TYPE_SHIFTS)) {
        case BranchFlagType::NEGATIVE: {  // use XNOR to set
            if (!(static_cast<bool>(opcode & STATUS_BIT_MASK) ^ flags.bits.N))
                goto branch_to_newPC;
            break;
        }
        case BranchFlagType::OVERFLOW: {  // use XNOR to set
            if (!(static_cast<bool>(opcode & STATUS_BIT_MASK) ^ flags.bits.V))
                goto branch_to_newPC;
            break;
        }
        case BranchFlagType::CARRY: {  // use XNOR to set
            if (!(static_cast<bool>(opcode & STATUS_BIT_MASK) ^ flags.bits.C))
                goto branch_to_newPC;
            break;
        }
        case BranchFlagType::ZERO: {  // use XNOR to set
            if (!(static_cast<bool>(opcode & STATUS_BIT_MASK) ^ flags.bits.Z))
                goto branch_to_newPC;
            break;
        }
        default: break;
        }
        ++register_PC;
        return;
    branch_to_newPC:
        int8_t offset = bus.read(register_PC++);
        ++skip_cycles;
        auto newPC = static_cast<NES_Address>(register_PC + offset);
        set_page_crossed(register_PC, newPC, 2);
        register_PC = newPC;
        return;
    }

<<<<<<< HEAD
    // -----------------------------------------------------------------------
    // MARK: Addressing Modes
    // -----------------------------------------------------------------------

    /// a mask for determining addressing mode from opcode
    static constexpr auto ADRESS_MODE_MASK = 0x1c;
    /// the number of shifts to turn masked address mode into an enumeration
    static constexpr auto ADDRESS_MODE_SHIFT = 2;

    /// Addressing modes for type 1 instructions:
    /// ORA, AND, EOR, ADC, STA, LDA, CMP, SBC
    enum class AddressMode1: NES_Byte {
        IndexedIndirectX,
        ZeroPage,
        Immediate,
        Absolute,
        IndirectY,
        IndexedX,
        AbsoluteY,
        AbsoluteX,
    };

    /// @brief Return an address for a type 1 instruction:
    /// ORA, AND, EOR, ADC, STA, LDA, CMP, SBC
=======
    /// The flag to check for a branch operation.
    enum class BranchFlagType: NES_Byte {
        Negative,
        Overflow,
        Carry,
        Zero,
    };

    /// Execute a branch instruction.
>>>>>>> 2c41df2b
    ///
    /// @param bus the bus to read and write data from and to
    /// @param opcode the opcode of the operation to perform
    /// @param is_STA whether the opcode is STA
    ///
    NES_Address type1_address(MainBus &bus, NES_Byte opcode, bool is_STA = false) {
        NES_Address location = 0;
        switch (static_cast<AddressMode1>((opcode & ADRESS_MODE_MASK) >> ADDRESS_MODE_SHIFT)) {
        case AddressMode1::IndexedIndirectX: {
            NES_Byte zero_address = register_X + bus.read(register_PC++);
            // Addresses wrap in zero page mode, thus pass through a mask
            location = bus.read(zero_address & 0xff) | bus.read((zero_address + 1) & 0xff) << 8;
            break;
        }
        case AddressMode1::ZeroPage:
            location = bus.read(register_PC++);
            break;
        case AddressMode1::Immediate:
            location = register_PC++;
            break;
        case AddressMode1::Absolute:
            location = read_address(bus, register_PC);
            register_PC += 2;
            break;
        case AddressMode1::IndirectY: {
            NES_Byte zero_address = bus.read(register_PC++);
            location = bus.read(zero_address & 0xff) | bus.read((zero_address + 1) & 0xff) << 8;
            if (!is_STA) set_page_crossed(location, location + register_Y);
            location += register_Y;
            break;
        }
        case AddressMode1::IndexedX:
            // Address wraps around in the zero page
            location = (bus.read(register_PC++) + register_X) & 0xff;
            break;
        case AddressMode1::AbsoluteY:
            location = read_address(bus, register_PC);
            register_PC += 2;
            if (!is_STA) set_page_crossed(location, location + register_Y);
            location += register_Y;
            break;
        case AddressMode1::AbsoluteX:
            location = read_address(bus, register_PC);
            register_PC += 2;
            if (!is_STA) set_page_crossed(location, location + register_X);
            location += register_X;
            break;
        }
        return location;
    }

    /// Addressing modes for type 2 instructions:
    /// ASL, ROL, LSR, ROR, STX, LDX, DEC, INC
    /// and type 0 instructions:
    /// BIT, STY, LDY, CPY, CPX
    enum class AddressMode2: NES_Byte {
        Immediate,
        ZeroPage,
        Accumulator,
        Absolute,
        Indexed         = 5,
        AbsoluteIndexed = 7,
    };

    /// @brief Return an address for a type 2 instruction:
    /// ASL, ROL, LSR, ROR, STX, LDX, DEC, INC
    ///
    /// @param bus the bus to read and write data from and to
    /// @param opcode the opcode of the operation to perform
    /// @param is_LDX_or_STX whether the opcode is LDX or STX
    ///
<<<<<<< HEAD
    NES_Address type2_address(MainBus &bus, NES_Byte opcode, bool is_LDX_or_STX = false) {
        NES_Address location = 0;
        switch (static_cast<AddressMode2>((opcode & ADRESS_MODE_MASK) >> ADDRESS_MODE_SHIFT)) {
        case AddressMode2::Immediate:
            location = register_PC++;
            break;
        case AddressMode2::ZeroPage:
            location = bus.read(register_PC++);
            break;
        case AddressMode2::Accumulator:
            break;
        case AddressMode2::Absolute:
            location = read_address(bus, register_PC);
            register_PC += 2;
            break;
        case AddressMode2::Indexed:
            location = bus.read(register_PC++);
            // The mask wraps address around zero page
            location = (location + (is_LDX_or_STX ? register_Y : register_X)) & 0xff;
            break;
        case AddressMode2::AbsoluteIndexed:
            location = read_address(bus, register_PC);
            register_PC += 2;
            auto index = is_LDX_or_STX ? register_Y : register_X;
            set_page_crossed(location, location + index);
            location += index;
            break;
        }
        return location;
    }

    /// @brief Return an address for a type 0 instruction:
    /// BIT, STY, LDY, CPY, CPX
    ///
    /// @param bus the bus to read and write data from and to
    /// @param opcode the opcode of the operation to perform
    ///
    NES_Address type0_address(MainBus &bus, NES_Byte opcode) {
        NES_Address location = 0;
        switch (static_cast<AddressMode2>((opcode & ADRESS_MODE_MASK) >> ADDRESS_MODE_SHIFT)) {
        case AddressMode2::Immediate:
            location = register_PC++;
            break;
        case AddressMode2::ZeroPage:
            location = bus.read(register_PC++);
            break;
        case AddressMode2::Accumulator:
            break;
        case AddressMode2::Absolute:
            location = read_address(bus, register_PC);
            register_PC += 2;
            break;
        case AddressMode2::Indexed:
            // Address wraps around in the zero page
            location = (bus.read(register_PC++) + register_X) & 0xff;
            break;
        case AddressMode2::AbsoluteIndexed:
            location = read_address(bus, register_PC);
            register_PC += 2;
            set_page_crossed(location, location + register_X);
            location += register_X;
            break;
        }
        return location;
    }

    /// a mask for calculating the instruction type
    static constexpr auto INSTRUCTION_MODE_MASK = 0x3;
    /// a mask for calculating the operation code
    static constexpr auto OPERATION_MASK = 0xe0;
    /// the number of bits to shift an operation code to the right
    static constexpr auto OPERATION_SHIFT = 5;
=======
    bool branch(MainBus &bus, NES_Byte opcode) {
        if ((opcode & BRANCH_INSTRUCTION_MASK) != BRANCH_INSTRUCTION_MASK_RESULT)
            return false;
        // a mask for checking the status bit of the opcode
        static constexpr NES_Byte STATUS_BIT_MASK = 0b00100000;
        // the number of bits to shift the opcode to the right to get flag type
        static constexpr auto FLAG_TYPE_SHIFTS = 6;
        // set branch to true if the given condition is met by the given flag
        switch (static_cast<BranchFlagType>(opcode >> FLAG_TYPE_SHIFTS)) {
        case BranchFlagType::Negative: {  // use XNOR to set
            if (!(static_cast<bool>(opcode & STATUS_BIT_MASK) ^ flags.bits.N))
                goto branch_to_newPC;
            break;
        }
        case BranchFlagType::Overflow: {  // use XNOR to set
            if (!(static_cast<bool>(opcode & STATUS_BIT_MASK) ^ flags.bits.V))
                goto branch_to_newPC;
            break;
        }
        case BranchFlagType::Carry: {  // use XNOR to set
            if (!(static_cast<bool>(opcode & STATUS_BIT_MASK) ^ flags.bits.C))
                goto branch_to_newPC;
            break;
        }
        case BranchFlagType::Zero: {  // use XNOR to set
            if (!(static_cast<bool>(opcode & STATUS_BIT_MASK) ^ flags.bits.Z))
                goto branch_to_newPC;
            break;
        }
        default: break;
        }
        ++register_PC;
        return true;
    branch_to_newPC:
        int8_t offset = bus.read(register_PC++);
        ++skip_cycles;
        auto newPC = static_cast<NES_Address>(register_PC + offset);
        set_page_crossed(register_PC, newPC, 2);
        register_PC = newPC;
        return true;
    }
>>>>>>> 2c41df2b

    /// Execute a type 0 instruction.
    ///
    /// @param bus the bus to read and write data from and to
    /// @param opcode the opcode of the operation to perform
    /// @return true if the instruction succeeds
    ///
    bool type0(MainBus &bus, NES_Byte opcode) {
        if ((opcode & INSTRUCTION_MODE_MASK) != 0) return false;
        switch (static_cast<Operation0>((opcode & OPERATION_MASK) >> OPERATION_SHIFT)) {
        case Operation0::BIT: BIT(bus, opcode); break;
        case Operation0::STY: STY(bus, opcode); break;
        case Operation0::LDY: LDY(bus, opcode); break;
        case Operation0::CPY: CPY(bus, opcode); break;
        case Operation0::CPX: CPX(bus, opcode); break;
        default: return false;
        }
        return true;
    }

    /// Execute a type 1 instruction.
    ///
    /// @param bus the bus to read and write data from and to
    /// @param opcode the opcode of the operation to perform
    /// @return true if the instruction succeeds
    ///
    bool type1(MainBus &bus, NES_Byte opcode) {
        if ((opcode & INSTRUCTION_MODE_MASK) != 1) return false;
        switch (static_cast<Operation1>((opcode & OPERATION_MASK) >> OPERATION_SHIFT)) {
        case Operation1::ORA: ORA(bus, opcode); break;
        case Operation1::AND: AND(bus, opcode); break;
        case Operation1::EOR: EOR(bus, opcode); break;
        case Operation1::ADC: ADC(bus, opcode); break;
        case Operation1::STA: STA(bus, opcode); break;
        case Operation1::LDA: LDA(bus, opcode); break;
        case Operation1::CMP: CMP(bus, opcode); break;
        case Operation1::SBC: SBC(bus, opcode); break;
        default: return false;
        }
        return true;
    }

    /// Execute a type 2 instruction.
    ///
    /// @param bus the bus to read and write data from and to
    /// @param opcode the opcode of the operation to perform
    /// @return true if the instruction succeeds
    ///
    bool type2(MainBus &bus, NES_Byte opcode) {
        if ((opcode & INSTRUCTION_MODE_MASK) != 2) return false;
        switch (static_cast<Operation2>((opcode & OPERATION_MASK) >> OPERATION_SHIFT)) {
        case Operation2::ASL: ASL(bus, opcode); break;
        case Operation2::ROL: ROL(bus, opcode); break;
        case Operation2::LSR: LSR(bus, opcode); break;
        case Operation2::ROR: ROR(bus, opcode); break;
        case Operation2::STX: STX(bus, opcode); break;
        case Operation2::LDX: LDX(bus, opcode); break;
        case Operation2::DEC: DEC(bus, opcode); break;
        case Operation2::INC: INC(bus, opcode); break;
        default: return false;
        }
        return true;
    }

    /// Decode and execute the given opcode using the given bus.
    ///
    /// @param bus the bus to read and write data from and to
    /// @param opcode the opcode of the operation to perform
    /// @return true if the instruction succeeds
    ///
    bool decode_execute(MainBus &bus, NES_Byte opcode);

    /// Reset the emulator using the given starting address.
    ///
    /// @param start_address the starting address for the program counter
    ///
    inline void reset(NES_Address start_address) {
        register_PC = start_address;
        register_SP = 0xfd;
        register_A = 0;
        register_X = 0;
        register_Y = 0;
        flags.byte = 0b00110100;
        skip_cycles = 0;
        cycles = 0;
    }

 public:
    /// The interrupt types available for this CPU
    enum InterruptType {
        IRQ_INTERRUPT,
        NMI_INTERRUPT,
        BRK_INTERRUPT,
    };

    /// @brief Reset using the given main bus to lookup a starting address.
    ///
    /// @param bus the main bus of the NES emulator
    ///
    inline void reset(MainBus &bus) { reset(read_address(bus, RESET_VECTOR)); }

    /// @brief Interrupt the CPU.
    ///
    /// @param bus the main bus of the machine
    /// @param type the type of interrupt to issue
    ///
    void interrupt(MainBus &bus, InterruptType type) {
        if (flags.bits.I && type != NMI_INTERRUPT && type != BRK_INTERRUPT)
            return;
        // Add one if BRK, a quirk of 6502
        if (type == BRK_INTERRUPT)
            ++register_PC;
        // push values on to the stack
        push_stack(bus, register_PC >> 8);
        push_stack(bus, register_PC);
        auto brk = static_cast<NES_Byte>(type == BRK_INTERRUPT) << 4;
        push_stack(bus, flags.byte | 0b00100000 | brk);
        // set the interrupt flag
        flags.bits.I = true;
        // handle the kind of interrupt
        switch (type) {
            case IRQ_INTERRUPT:
            case BRK_INTERRUPT:
                register_PC = read_address(bus, IRQ_VECTOR);
                break;
            case NMI_INTERRUPT:
                register_PC = read_address(bus, NMI_VECTOR);
                break;
        }
        // add the number of cycles to handle the interrupt
        skip_cycles += 7;
    }

    /// @brief Perform a full cycle
    ///
    /// @param bus the bus to read and write data from / to
    ///
    void cycle(MainBus &bus) {
        // increment the number of cycles
        ++cycles;
        // if in a skip cycle, return
        if (skip_cycles-- > 1) return;
        // reset the number of skip cycles to 0
        skip_cycles = 0;
        // read the opcode from the bus and lookup the number of cycles
        NES_Byte op = bus.read(register_PC++);
        // Using short-circuit evaluation, call the other function only if the
        // first failed. ExecuteImplied must be called first and ExecuteBranch
        // must be before ExecuteType0
        if (decode_execute(bus, op) || type1(bus, op) || type2(bus, op) || type0(bus, op)) {
            skip_cycles += OPERATION_CYCLES[op];
        } else {
            DEBUG("failed to execute opcode: " << std::hex << +op);
        }
    }

    /// @brief Skip DMA cycles.
    ///
    /// 513 = 256 read + 256 write + 1 dummy read
    /// &1 -> +1 if on odd cycle
    ///
    inline void skip_DMA_cycles() { skip_cycles += 513 + (cycles & 1); }

    /// @brief Convert the object's state to a JSON object.
    json_t* dataToJson() const {
        json_t* rootJ = json_object();
        json_object_set_new(rootJ, "register_PC", json_integer(register_PC));
        json_object_set_new(rootJ, "register_SP", json_integer(register_SP));
        json_object_set_new(rootJ, "register_A", json_integer(register_A));
        json_object_set_new(rootJ, "register_X", json_integer(register_X));
        json_object_set_new(rootJ, "register_Y", json_integer(register_Y));
        json_object_set_new(rootJ, "flags", json_integer(flags.byte));
        json_object_set_new(rootJ, "skip_cycles", json_integer(skip_cycles));
        json_object_set_new(rootJ, "cycles", json_integer(cycles));
        return rootJ;
    }

    /// @brief Load the object's state from a JSON object.
    void dataFromJson(json_t* rootJ) {
        // load register_PC
        json_t* register_PC_ = json_object_get(rootJ, "register_PC");
        if (register_PC_)
            register_PC = json_integer_value(register_PC_);
        // load register_SP
        json_t* register_SP_ = json_object_get(rootJ, "register_SP");
        if (register_SP_)
            register_SP = json_integer_value(register_SP_);
        // load register_A
        json_t* register_A_ = json_object_get(rootJ, "register_A");
        if (register_A_)
            register_A = json_integer_value(register_A_);
        // load register_X
        json_t* register_X_ = json_object_get(rootJ, "register_X");
        if (register_X_)
            register_X = json_integer_value(register_X_);
        // load register_Y
        json_t* register_Y_ = json_object_get(rootJ, "register_Y");
        if (register_Y_)
            register_Y = json_integer_value(register_Y_);
        // load flags
        json_t* flags_ = json_object_get(rootJ, "flags");
        if (flags_)
            flags.byte = json_integer_value(flags_);
        // load skip_cycles
        json_t* skip_cycles_ = json_object_get(rootJ, "skip_cycles");
        if (skip_cycles_)
            skip_cycles = json_integer_value(skip_cycles_);
        // load cycles
        json_t* cycles_ = json_object_get(rootJ, "cycles");
        if (cycles_)
            cycles = json_integer_value(cycles_);
    }
};

}  // namespace NES

#endif  // NES_CPU_HPP<|MERGE_RESOLUTION|>--- conflicted
+++ resolved
@@ -41,11 +41,7 @@
         struct {
             bool N : 1,
                  V : 1,
-<<<<<<< HEAD
                    : 1,
-=======
-                 ONE : 1,
->>>>>>> 2c41df2b
                  B : 1,
                  D : 1,
                  I : 1,
@@ -361,7 +357,6 @@
         return;
     }
 
-<<<<<<< HEAD
     // -----------------------------------------------------------------------
     // MARK: Addressing Modes
     // -----------------------------------------------------------------------
@@ -384,19 +379,6 @@
         AbsoluteX,
     };
 
-    /// @brief Return an address for a type 1 instruction:
-    /// ORA, AND, EOR, ADC, STA, LDA, CMP, SBC
-=======
-    /// The flag to check for a branch operation.
-    enum class BranchFlagType: NES_Byte {
-        Negative,
-        Overflow,
-        Carry,
-        Zero,
-    };
-
-    /// Execute a branch instruction.
->>>>>>> 2c41df2b
     ///
     /// @param bus the bus to read and write data from and to
     /// @param opcode the opcode of the operation to perform
@@ -468,7 +450,6 @@
     /// @param opcode the opcode of the operation to perform
     /// @param is_LDX_or_STX whether the opcode is LDX or STX
     ///
-<<<<<<< HEAD
     NES_Address type2_address(MainBus &bus, NES_Byte opcode, bool is_LDX_or_STX = false) {
         NES_Address location = 0;
         switch (static_cast<AddressMode2>((opcode & ADRESS_MODE_MASK) >> ADDRESS_MODE_SHIFT)) {
@@ -541,49 +522,6 @@
     static constexpr auto OPERATION_MASK = 0xe0;
     /// the number of bits to shift an operation code to the right
     static constexpr auto OPERATION_SHIFT = 5;
-=======
-    bool branch(MainBus &bus, NES_Byte opcode) {
-        if ((opcode & BRANCH_INSTRUCTION_MASK) != BRANCH_INSTRUCTION_MASK_RESULT)
-            return false;
-        // a mask for checking the status bit of the opcode
-        static constexpr NES_Byte STATUS_BIT_MASK = 0b00100000;
-        // the number of bits to shift the opcode to the right to get flag type
-        static constexpr auto FLAG_TYPE_SHIFTS = 6;
-        // set branch to true if the given condition is met by the given flag
-        switch (static_cast<BranchFlagType>(opcode >> FLAG_TYPE_SHIFTS)) {
-        case BranchFlagType::Negative: {  // use XNOR to set
-            if (!(static_cast<bool>(opcode & STATUS_BIT_MASK) ^ flags.bits.N))
-                goto branch_to_newPC;
-            break;
-        }
-        case BranchFlagType::Overflow: {  // use XNOR to set
-            if (!(static_cast<bool>(opcode & STATUS_BIT_MASK) ^ flags.bits.V))
-                goto branch_to_newPC;
-            break;
-        }
-        case BranchFlagType::Carry: {  // use XNOR to set
-            if (!(static_cast<bool>(opcode & STATUS_BIT_MASK) ^ flags.bits.C))
-                goto branch_to_newPC;
-            break;
-        }
-        case BranchFlagType::Zero: {  // use XNOR to set
-            if (!(static_cast<bool>(opcode & STATUS_BIT_MASK) ^ flags.bits.Z))
-                goto branch_to_newPC;
-            break;
-        }
-        default: break;
-        }
-        ++register_PC;
-        return true;
-    branch_to_newPC:
-        int8_t offset = bus.read(register_PC++);
-        ++skip_cycles;
-        auto newPC = static_cast<NES_Address>(register_PC + offset);
-        set_page_crossed(register_PC, newPC, 2);
-        register_PC = newPC;
-        return true;
-    }
->>>>>>> 2c41df2b
 
     /// Execute a type 0 instruction.
     ///
