--- conflicted
+++ resolved
@@ -58,12 +58,6 @@
     format
 -   fix location of manual
 
-<<<<<<< HEAD
-### 1.4.2
-
--   more accurate CPU opcode timings based on Blargg's MOS6502 code
-=======
 ### 1.4.2 (2020-07-11)
 
--   fix cycle durations to be more accurate
->>>>>>> 2c41df2b
+-   fix cycle durations to be more accurate